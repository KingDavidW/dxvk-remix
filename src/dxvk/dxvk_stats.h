#pragma once

#include "dxvk_include.h"

namespace dxvk {
  
  /**
   * \brief Named stat counters
   * 
   * Enumerates available stat counters. Used
   * thogether with \ref DxvkStatCounters.
   */
  enum class DxvkStatCounter : uint32_t {
<<<<<<< HEAD
    CmdDrawCalls,                      ///< Number of draw calls
    CmdDispatchCalls,                  ///< Number of compute calls
    CmdTraceRaysCalls,                 ///< Number of traceRays calls
    CmdRenderPassCount,                ///< Number of render passes
    PipeCountGraphics,                 ///< Number of graphics pipelines
    PipeCountCompute,                  ///< Number of compute pipelines
    PipeCompilerBusy,                  ///< Boolean indicating compiler activity
    QueueSubmitCount,                  ///< Number of command buffer submissions
    QueuePresentCount,                 ///< Number of present calls / frames
    GpuIdleTicks,                      ///< GPU idle time in microseconds
    RtxBlasCount,                      ///< Number of unique BLAS's in the scene/geometry cache
    RtxBufferCount,                    ///< Number of unique buffers being tracked for RT rendering
    RtxTextureCount,                   ///< Number of unique textures being tracked for RT rendering
    RtxInstanceCount,                  ///< Number of surfaces and TLAS instance nodes in the scene
    RtxSurfaceMaterialCount,           ///< Number of surface materials in the scene
    RtxSurfaceMaterialExtensionCount,  ///< Number of surface material extensions in the scene
    RtxVolumeMaterialCount,            ///< Number of volume materials in the scene
    RtxLightCount,                     ///< Number of lights currently present in the scene
    RtxSamplers,                       ///< Number of samplers currently present in the scene
    RtxTexturesInFlight,               ///< Number of texture currently being loaded
    RtxLastTextureBatchDuration,       ///< Duration in ms of the last processed texture batch
    NumCounters,                       ///< Number of counters available
=======
    CmdDrawCalls,             ///< Number of draw calls
    CmdDispatchCalls,         ///< Number of compute calls
    CmdRenderPassCount,       ///< Number of render passes
    PipeCountGraphics,        ///< Number of graphics pipelines
    PipeCountCompute,         ///< Number of compute pipelines
    PipeCompilerBusy,         ///< Boolean indicating compiler activity
    QueueSubmitCount,         ///< Number of command buffer submissions
    QueuePresentCount,        ///< Number of present calls / frames
    GpuIdleTicks,             ///< GPU idle time in microseconds
    CsSyncCount,              ///< CS thread synchronizations
    CsSyncTicks,              ///< Time spent waiting on CS
    CsChunkCount,             ///< Submitted CS chunks
    NumCounters,              ///< Number of counters available
>>>>>>> 901d6d51
  };
  
  
  /**
   * \brief Stat counters
   * 
   * Collects various statistics that may be
   * useful to identify performance bottlenecks.
   */
  class DxvkStatCounters {
    
  public:
    
    DxvkStatCounters();
    ~DxvkStatCounters();
    
    /**
     * \brief Retrieves a counter value
     * 
     * \param [in] ctr The counter
     * \returns Counter value
     */
    uint64_t getCtr(DxvkStatCounter ctr) const {
      return m_counters[uint32_t(ctr)];
    }
    
    /**
     * \brief Sets a counter value
     * 
     * \param [in] ctr The counter
     * \param [in] val Counter value
     */
    void setCtr(DxvkStatCounter ctr, uint64_t val) {
      m_counters[uint32_t(ctr)] = val;
    }
    
    /**
     * \brief Increments a counter value
     * 
     * \param [in] ctr Counter to increment
     * \param [in] val Number to add to counter value
     */
    void addCtr(DxvkStatCounter ctr, uint64_t val) {
      m_counters[uint32_t(ctr)] += val;
    }
    
    /**
     * \brief Resets a counter
     * \param [in] ctr The counter
     */
    void clrCtr(DxvkStatCounter ctr) {
      m_counters[uint32_t(ctr)] = 0;
    }
    
    /**
     * \brief Computes difference
     * 
     * Computes difference between counter values.
     * \param [in] other Counters to subtract
     * \returns Difference between counter sets
     */
    DxvkStatCounters diff(const DxvkStatCounters& other) const;
    
    /**
     * \brief Merges counters
     * 
     * Adds counter values from another set
     * of counters to this set of counters.
     * \param [in] other Counters to add
     */
    void merge(const DxvkStatCounters& other);
    
    /**
     * \brief Resets counters
     * 
     * Sets all counters to zero.
     */
    void reset();
    
  private:
    
    std::array<uint64_t, uint32_t(DxvkStatCounter::NumCounters)> m_counters;
    
  };
  
}<|MERGE_RESOLUTION|>--- conflicted
+++ resolved
@@ -11,30 +11,6 @@
    * thogether with \ref DxvkStatCounters.
    */
   enum class DxvkStatCounter : uint32_t {
-<<<<<<< HEAD
-    CmdDrawCalls,                      ///< Number of draw calls
-    CmdDispatchCalls,                  ///< Number of compute calls
-    CmdTraceRaysCalls,                 ///< Number of traceRays calls
-    CmdRenderPassCount,                ///< Number of render passes
-    PipeCountGraphics,                 ///< Number of graphics pipelines
-    PipeCountCompute,                  ///< Number of compute pipelines
-    PipeCompilerBusy,                  ///< Boolean indicating compiler activity
-    QueueSubmitCount,                  ///< Number of command buffer submissions
-    QueuePresentCount,                 ///< Number of present calls / frames
-    GpuIdleTicks,                      ///< GPU idle time in microseconds
-    RtxBlasCount,                      ///< Number of unique BLAS's in the scene/geometry cache
-    RtxBufferCount,                    ///< Number of unique buffers being tracked for RT rendering
-    RtxTextureCount,                   ///< Number of unique textures being tracked for RT rendering
-    RtxInstanceCount,                  ///< Number of surfaces and TLAS instance nodes in the scene
-    RtxSurfaceMaterialCount,           ///< Number of surface materials in the scene
-    RtxSurfaceMaterialExtensionCount,  ///< Number of surface material extensions in the scene
-    RtxVolumeMaterialCount,            ///< Number of volume materials in the scene
-    RtxLightCount,                     ///< Number of lights currently present in the scene
-    RtxSamplers,                       ///< Number of samplers currently present in the scene
-    RtxTexturesInFlight,               ///< Number of texture currently being loaded
-    RtxLastTextureBatchDuration,       ///< Duration in ms of the last processed texture batch
-    NumCounters,                       ///< Number of counters available
-=======
     CmdDrawCalls,             ///< Number of draw calls
     CmdDispatchCalls,         ///< Number of compute calls
     CmdRenderPassCount,       ///< Number of render passes
@@ -47,8 +23,23 @@
     CsSyncCount,              ///< CS thread synchronizations
     CsSyncTicks,              ///< Time spent waiting on CS
     CsChunkCount,             ///< Submitted CS chunks
+
+    // NV-DXVK begin: RTX Remix counters
+    CmdTraceRaysCalls,                 ///< Number of traceRays calls
+    RtxBlasCount,                      ///< Number of unique BLAS's in the scene/geometry cache
+    RtxBufferCount,                    ///< Number of unique buffers being tracked for RT rendering
+    RtxTextureCount,                   ///< Number of unique textures being tracked for RT rendering
+    RtxInstanceCount,                  ///< Number of surfaces and TLAS instance nodes in the scene
+    RtxSurfaceMaterialCount,           ///< Number of surface materials in the scene
+    RtxSurfaceMaterialExtensionCount,  ///< Number of surface material extensions in the scene
+    RtxVolumeMaterialCount,            ///< Number of volume materials in the scene
+    RtxLightCount,                     ///< Number of lights currently present in the scene
+    RtxSamplers,                       ///< Number of samplers currently present in the scene
+    RtxTexturesInFlight,               ///< Number of texture currently being loaded
+    RtxLastTextureBatchDuration,       ///< Duration in ms of the last processed texture batch
+    // NV-DXVK end
+
     NumCounters,              ///< Number of counters available
->>>>>>> 901d6d51
   };
   
   
