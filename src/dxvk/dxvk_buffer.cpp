/*
* Copyright (c) 2021-2022, NVIDIA CORPORATION. All rights reserved.
*
* Permission is hereby granted, free of charge, to any person obtaining a
* copy of this software and associated documentation files (the "Software"),
* to deal in the Software without restriction, including without limitation
* the rights to use, copy, modify, merge, publish, distribute, sublicense,
* and/or sell copies of the Software, and to permit persons to whom the
* Software is furnished to do so, subject to the following conditions:
*
* The above copyright notice and this permission notice shall be included in
* all copies or substantial portions of the Software.
*
* THE SOFTWARE IS PROVIDED "AS IS", WITHOUT WARRANTY OF ANY KIND, EXPRESS OR
* IMPLIED, INCLUDING BUT NOT LIMITED TO THE WARRANTIES OF MERCHANTABILITY,
* FITNESS FOR A PARTICULAR PURPOSE AND NONINFRINGEMENT.  IN NO EVENT SHALL
* THE AUTHORS OR COPYRIGHT HOLDERS BE LIABLE FOR ANY CLAIM, DAMAGES OR OTHER
* LIABILITY, WHETHER IN AN ACTION OF CONTRACT, TORT OR OTHERWISE, ARISING
* FROM, OUT OF OR IN CONNECTION WITH THE SOFTWARE OR THE USE OR OTHER
* DEALINGS IN THE SOFTWARE.
*/
#include "dxvk_buffer.h"
#include "dxvk_device.h"

#include <algorithm>
#include <numeric>

namespace dxvk {
  
  DxvkBuffer::DxvkBuffer(
          DxvkDevice*           device,
    const DxvkBufferCreateInfo& createInfo,
          DxvkMemoryAllocator&  memAlloc,
          VkMemoryPropertyFlags memFlags,
          DxvkMemoryStats::Category category)
  : m_device        (device),
    m_info          (createInfo),
    m_memAlloc      (&memAlloc),
    m_memFlags      (memFlags),
    m_category      (category) {
    // Align slices so that we don't violate any alignment
    // requirements imposed by the Vulkan device/driver
    VkDeviceSize sliceAlignment = computeSliceAlignment();
    m_physSliceLength = createInfo.size;
    m_physSliceStride = align(createInfo.size, sliceAlignment);
    m_physSliceCount  = std::max<VkDeviceSize>(1, 256 / m_physSliceStride);

    // Limit size of multi-slice buffers to reduce fragmentation
    constexpr VkDeviceSize MaxBufferSize = 4 << 20;

    m_physSliceMaxCount = MaxBufferSize >= m_physSliceStride
      ? MaxBufferSize / m_physSliceStride
      : 1;

    // Allocate the initial set of buffer slices
    m_buffer = allocBuffer(m_physSliceCount, category);

    DxvkBufferSliceHandle slice;
    slice.handle = m_buffer.buffer; 
    slice.offset = 0;
    slice.length = m_physSliceLength;
    slice.mapPtr = m_buffer.memory.mapPtr(0);

    m_physSlice = slice;
    m_lazyAlloc = m_physSliceCount > 1;
  }


  DxvkBuffer::~DxvkBuffer() {
    // NV-DXVK start: buffer clones for orphaned slices
    if (m_parent != nullptr) {
      // Clones own nothing. Bail out.
      return;
    }
    // NV-DXVK end

    const auto& vkd = m_device->vkd();

    for (const auto& buffer : m_buffers)
      vkd->vkDestroyBuffer(vkd->device(), buffer.buffer, nullptr);
    vkd->vkDestroyBuffer(vkd->device(), m_buffer.buffer, nullptr);
  }
  

  VkDeviceAddress DxvkBuffer::getDeviceAddress() {
    const auto& vkd = m_device->vkd();

    if (m_deviceAddress == 0) {
      VkBufferDeviceAddressInfo bufferInfo { VK_STRUCTURE_TYPE_BUFFER_DEVICE_ADDRESS_INFO };
      bufferInfo.buffer = m_physSlice.handle;
      m_deviceAddress = vkd->vkGetBufferDeviceAddress(vkd->device(), &bufferInfo);
    }
    return m_deviceAddress;
  }

  DxvkBufferHandle DxvkBuffer::allocBuffer(VkDeviceSize sliceCount, DxvkMemoryStats::Category category) const {
    const auto& vkd = m_device->vkd();

    const bool isAccelerationStructure = m_info.usage & VK_BUFFER_USAGE_ACCELERATION_STRUCTURE_STORAGE_BIT_KHR;
    VkBufferCreateInfo info;
    info.sType                 = VK_STRUCTURE_TYPE_BUFFER_CREATE_INFO;
    info.pNext                 = nullptr;
    info.flags                 = 0;
    info.size                  = m_physSliceStride * sliceCount;
    info.usage                 = m_info.usage | VK_BUFFER_USAGE_STORAGE_BUFFER_BIT;

    if (!isAccelerationStructure && m_device->features().vulkan12Features.bufferDeviceAddress)
    {
      info.usage |= VK_BUFFER_USAGE_SHADER_DEVICE_ADDRESS_BIT;
    }

    if (info.usage & (VK_BUFFER_USAGE_VERTEX_BUFFER_BIT | VK_BUFFER_USAGE_INDEX_BUFFER_BIT))
    {
      info.usage |= VK_BUFFER_USAGE_ACCELERATION_STRUCTURE_BUILD_INPUT_READ_ONLY_BIT_KHR;
    }

    info.sharingMode           = VK_SHARING_MODE_EXCLUSIVE;
    info.queueFamilyIndexCount = 0;
    info.pQueueFamilyIndices   = nullptr;
    
    DxvkBufferHandle handle;

    if (vkd->vkCreateBuffer(vkd->device(),
          &info, nullptr, &handle.buffer) != VK_SUCCESS) {
      throw DxvkError(str::format(
        "DxvkBuffer: Failed to create buffer:"
        "\n  size:  ", info.size,
        "\n  usage: ", info.usage));
    }

    VkMemoryDedicatedRequirements dedicatedRequirements;
    dedicatedRequirements.sType                       = VK_STRUCTURE_TYPE_MEMORY_DEDICATED_REQUIREMENTS;
    dedicatedRequirements.pNext                       = VK_NULL_HANDLE;
    dedicatedRequirements.prefersDedicatedAllocation  = VK_FALSE;
    dedicatedRequirements.requiresDedicatedAllocation = VK_FALSE;
    
    VkMemoryRequirements2 memReq;
    memReq.sType = VK_STRUCTURE_TYPE_MEMORY_REQUIREMENTS_2;
    memReq.pNext = &dedicatedRequirements;
    
    VkBufferMemoryRequirementsInfo2 memReqInfo;
    memReqInfo.sType  = VK_STRUCTURE_TYPE_BUFFER_MEMORY_REQUIREMENTS_INFO_2;
    memReqInfo.buffer = handle.buffer;
    memReqInfo.pNext  = VK_NULL_HANDLE;
    
    VkMemoryDedicatedAllocateInfo dedMemoryAllocInfo;
    dedMemoryAllocInfo.sType  = VK_STRUCTURE_TYPE_MEMORY_DEDICATED_ALLOCATE_INFO;
    dedMemoryAllocInfo.pNext  = VK_NULL_HANDLE;
    dedMemoryAllocInfo.buffer = handle.buffer;
    dedMemoryAllocInfo.image  = VK_NULL_HANDLE;

    vkd->vkGetBufferMemoryRequirements2(
       vkd->device(), &memReqInfo, &memReq);

    // NV-DXVK start: Increase memory requirement alignment based on override requirement.
    // Note: This increase in alignment is safe to do as long as the override alignment is less than or equal to the maximum alignment
    // required by the Vulkan spec (since raw device memory allocation will only gaurentee alignment in such cases even if custom
    // sub-allocating logic can handle greater alignments).
    memReq.memoryRequirements.alignment = std::lcm(memReq.memoryRequirements.alignment, m_info.requiredAlignmentOverride);
    // NV-DXVK end

    // xxxnsubtil: avoid bad interaction with DxvkStagingDataAlloc
    // when dedicated allocations are used, the implicit memory recycling in DxvkStagingDataAlloc goes away for larger buffers,
    // which are often used for BVH builds; dedicated is not very meaningful for buffers, so ignore the hint if
    // dedicated memory is not strictly required
    if (!dedicatedRequirements.requiresDedicatedAllocation) {
      dedicatedRequirements.prefersDedicatedAllocation = VK_FALSE;
    }

    // Use high memory priority for GPU-writable resources
    bool isGpuWritable = (m_info.access & (
      VK_ACCESS_SHADER_WRITE_BIT |
      VK_ACCESS_TRANSFORM_FEEDBACK_WRITE_BIT_EXT)) != 0;

    DxvkMemoryFlags hints(DxvkMemoryFlag::GpuReadable);

    if (isGpuWritable)
      hints.set(DxvkMemoryFlag::GpuWritable);

    // Ask driver whether we should be using a dedicated allocation
    handle.memory = m_memAlloc->alloc(&memReq.memoryRequirements,
<<<<<<< HEAD
      dedicatedRequirements, dedMemoryAllocInfo, m_memFlags, priority, category);
=======
      dedicatedRequirements, dedMemoryAllocInfo, m_memFlags, hints);
>>>>>>> 3ba395d4
    
    if (vkd->vkBindBufferMemory(vkd->device(), handle.buffer,
        handle.memory.memory(), handle.memory.offset()) != VK_SUCCESS)
      throw DxvkError("DxvkBuffer: Failed to bind device memory");
    
    return handle;
  }


  VkDeviceSize DxvkBuffer::computeSliceAlignment() const {
    const auto& devInfo = m_device->properties().core.properties;

    VkDeviceSize result = sizeof(uint32_t);

    if (m_info.usage & VK_BUFFER_USAGE_UNIFORM_BUFFER_BIT)
      result = std::max(result, devInfo.limits.minUniformBufferOffsetAlignment);

    if (m_info.usage & VK_BUFFER_USAGE_STORAGE_BUFFER_BIT)
      result = std::max(result, devInfo.limits.minStorageBufferOffsetAlignment);

    if (m_info.usage & (VK_BUFFER_USAGE_STORAGE_TEXEL_BUFFER_BIT | VK_BUFFER_USAGE_UNIFORM_TEXEL_BUFFER_BIT)) {
      result = std::max(result, devInfo.limits.minTexelBufferOffsetAlignment);
      result = std::max(result, VkDeviceSize(16));
    }

    if (m_info.usage & (VK_BUFFER_USAGE_TRANSFER_SRC_BIT | VK_BUFFER_USAGE_TRANSFER_DST_BIT)
     && m_info.size > (devInfo.limits.optimalBufferCopyOffsetAlignment / 2))
      result = std::max(result, devInfo.limits.optimalBufferCopyOffsetAlignment);

    // For some reason, Warhammer Chaosbane breaks otherwise
    if (m_info.usage & (VK_BUFFER_USAGE_VERTEX_BUFFER_BIT | VK_BUFFER_USAGE_INDEX_BUFFER_BIT))
      result = std::max(result, VkDeviceSize(256));

    if (m_memFlags & VK_MEMORY_PROPERTY_HOST_VISIBLE_BIT) {
      result = std::max(result, devInfo.limits.nonCoherentAtomSize);
      result = std::max(result, VkDeviceSize(64));
    }

    return result;
  }

  // NV-DXVK start: buffer clones for orphaned slices
  DxvkBuffer::DxvkBuffer(DxvkBuffer& parent) 
    : m_device   (parent.m_device),
      m_info     (parent.m_info),
      m_memAlloc (parent.m_memAlloc),
      m_memFlags (parent.m_memFlags),
      m_category (parent.m_category) {
    m_buffer.buffer = parent.m_buffer.buffer;

    m_physSlice = parent.m_physSlice;
    m_vertexStride = parent.m_vertexStride;

    m_parent = &parent;
  }

  Rc<DxvkBuffer> DxvkBuffer::clone() {
    if (m_parent != nullptr) {
      throw DxvkError("Refusing to clone a clone!");
    }
    return new DxvkBuffer(*this);
  }
  // NV-DXVK end


  
  DxvkBufferView::DxvkBufferView(
    const Rc<vk::DeviceFn>&         vkd,
    const Rc<DxvkBuffer>&           buffer,
    const DxvkBufferViewCreateInfo& info)
  : m_vkd(vkd), m_info(info), m_buffer(buffer),
    m_bufferSlice (getSliceHandle()),
    m_bufferView  (createBufferView(m_bufferSlice)) {
    
  }
  
  
  DxvkBufferView::~DxvkBufferView() {
    if (m_views.empty()) {
      m_vkd->vkDestroyBufferView(
        m_vkd->device(), m_bufferView, nullptr);
    } else {
      for (const auto& pair : m_views) {
        m_vkd->vkDestroyBufferView(
          m_vkd->device(), pair.second, nullptr);
      }
    }
  }
  
  
  VkBufferView DxvkBufferView::createBufferView(
    const DxvkBufferSliceHandle& slice) {
    VkBufferViewCreateInfo viewInfo;
    viewInfo.sType  = VK_STRUCTURE_TYPE_BUFFER_VIEW_CREATE_INFO;
    viewInfo.pNext  = nullptr;
    viewInfo.flags  = 0;
    viewInfo.buffer = slice.handle;
    viewInfo.format = m_info.format;
    viewInfo.offset = slice.offset;
    viewInfo.range  = slice.length;
    
    VkBufferView result = VK_NULL_HANDLE;

    if (m_vkd->vkCreateBufferView(m_vkd->device(),
          &viewInfo, nullptr, &result) != VK_SUCCESS) {
      throw DxvkError(str::format(
        "DxvkBufferView: Failed to create buffer view:",
        "\n  Offset: ", viewInfo.offset,
        "\n  Range:  ", viewInfo.range,
        "\n  Format: ", viewInfo.format));
    }

    return result;
  }


  void DxvkBufferView::updateBufferView(
    const DxvkBufferSliceHandle& slice) {
    if (m_views.empty())
      m_views.insert({ m_bufferSlice, m_bufferView });
     
    m_bufferSlice = slice;
    
    auto entry = m_views.find(slice);
    if (entry != m_views.end()) {
      m_bufferView = entry->second;
    } else {
      m_bufferView = createBufferView(m_bufferSlice);
      m_views.insert({ m_bufferSlice, m_bufferView });
    }
  }
  
  // NV-DXVK start: implement acceleration structures
  DxvkAccelStructure::DxvkAccelStructure(
        DxvkDevice* device,
  const DxvkBufferCreateInfo& createInfo,
        DxvkMemoryAllocator& memAlloc,
        VkMemoryPropertyFlags memFlags,
        VkAccelerationStructureTypeKHR accelType)
    : DxvkBuffer(device, createInfo, memAlloc, memFlags, DxvkMemoryStats::Category::RTXAccelerationStructure) {

    VkAccelerationStructureCreateInfoKHR accelCreateInfo {};
    accelCreateInfo.sType = VK_STRUCTURE_TYPE_ACCELERATION_STRUCTURE_CREATE_INFO_KHR;
    accelCreateInfo.pNext = nullptr;
    accelCreateInfo.createFlags = 0;
    accelCreateInfo.buffer = DxvkBuffer::getBufferRaw();
    accelCreateInfo.offset = 0;
    accelCreateInfo.size = createInfo.size;
    accelCreateInfo.type = accelType;

    if (m_device->vkd()->vkCreateAccelerationStructureKHR(m_device->handle(), &accelCreateInfo, nullptr, &accelStructureRef) != VK_SUCCESS) {
      throw DxvkError(str::format(
        "DxvkAccelStructure: Failed to create acceleration structure:"
        "\n  size:  ", accelCreateInfo.size,
        "\n  type: ", accelType));
    }
  }

  DxvkAccelStructure::~DxvkAccelStructure() {
    if (accelStructureRef != VK_NULL_HANDLE) {
      const auto& vkd = m_device->vkd();
      vkd->vkDestroyAccelerationStructureKHR(m_device->handle(), accelStructureRef, nullptr);
    }
  }

  VkDeviceAddress DxvkAccelStructure::getAccelDeviceAddress() const {
    VkAccelerationStructureDeviceAddressInfoKHR deviceAddressInfo {};
    deviceAddressInfo.sType = VK_STRUCTURE_TYPE_ACCELERATION_STRUCTURE_DEVICE_ADDRESS_INFO_KHR;
    deviceAddressInfo.accelerationStructure = accelStructureRef;
    return m_device->vkd()->vkGetAccelerationStructureDeviceAddressKHR(m_device->handle(), &deviceAddressInfo);
  }
  // NV-DXVK end

  DxvkBufferTracker:: DxvkBufferTracker() { }
  DxvkBufferTracker::~DxvkBufferTracker() { }
  
  
  void DxvkBufferTracker::reset() {
    std::sort(m_entries.begin(), m_entries.end(),
      [] (const Entry& a, const Entry& b) {
        return a.slice.handle < b.slice.handle;
      });

    for (const auto& e : m_entries)
      e.buffer->freeSlice(e.slice);
      
    m_entries.clear();
  }
  
}<|MERGE_RESOLUTION|>--- conflicted
+++ resolved
@@ -171,7 +171,7 @@
     bool isGpuWritable = (m_info.access & (
       VK_ACCESS_SHADER_WRITE_BIT |
       VK_ACCESS_TRANSFORM_FEEDBACK_WRITE_BIT_EXT)) != 0;
-
+    
     DxvkMemoryFlags hints(DxvkMemoryFlag::GpuReadable);
 
     if (isGpuWritable)
@@ -179,11 +179,7 @@
 
     // Ask driver whether we should be using a dedicated allocation
     handle.memory = m_memAlloc->alloc(&memReq.memoryRequirements,
-<<<<<<< HEAD
-      dedicatedRequirements, dedMemoryAllocInfo, m_memFlags, priority, category);
-=======
-      dedicatedRequirements, dedMemoryAllocInfo, m_memFlags, hints);
->>>>>>> 3ba395d4
+      dedicatedRequirements, dedMemoryAllocInfo, m_memFlags, hints, category);
     
     if (vkd->vkBindBufferMemory(vkd->device(), handle.buffer,
         handle.memory.memory(), handle.memory.offset()) != VK_SUCCESS)
