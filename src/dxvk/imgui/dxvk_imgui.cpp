--- conflicted
+++ resolved
@@ -324,22 +324,6 @@
       {SkyAutoDetectMode::None, "Off"},
       {SkyAutoDetectMode::CameraPosition, "By Camera Position"},
       {SkyAutoDetectMode::CameraPositionAndDepthFlags, "By Camera Position and Depth Flags"}
-  } });
-
-  static auto SkyScaleCalibrationModeCombo = ImGui::ComboWithKey<SkyScaleCalibrationMode>(
-    "3D Sky Scale Calibration",
-    ImGui::ComboWithKey<SkyScaleCalibrationMode>::ComboEntries { {
-      {SkyScaleCalibrationMode::Fixed, "Always Use Default Scale"},
-      {SkyScaleCalibrationMode::DeltaAutomatic, "Calculate From Delta (Main vs Sky)"},
-      {SkyScaleCalibrationMode::SourceEngineAutomatic, "Calculate From Source Engine Approximation"}
-  } });
-
-  static auto SkyScaleOffsetFormulaCombo = ImGui::ComboWithKey<SkyScaleOffsetFormula>(
-    "3D Sky Offset Formula",
-    ImGui::ComboWithKey<SkyScaleOffsetFormula>::ComboEntries { {
-      {SkyScaleOffsetFormula::Origin, "Origin Based"},
-      {SkyScaleOffsetFormula::Linear, "Linear Based"},
-      {SkyScaleOffsetFormula::SourceEngine, "Source Engined Based (Hyperbolic)"}
   } });
 
   static auto upscalerNoDLSSCombo = ImGui::ComboWithKey<UpscalerType>(
@@ -704,13 +688,8 @@
     ImPlot::DestroyContext(m_plotContext);
     ImGui::DestroyContext(m_context);
   }
-<<<<<<< HEAD
-
-  void ImGUI::AddTexture(const XXH64_hash_t hash, const Rc<DxvkImageView>& imageView) {
-=======
   
   void ImGUI::AddTexture(const XXH64_hash_t hash, const Rc<DxvkImageView>& imageView, uint32_t textureFeatureFlags) {
->>>>>>> e40a15b3
     if (g_imguiTextureMap.find(hash) == g_imguiTextureMap.end()) {
       ImGuiTexture texture;
       texture.imageView = imageView; // Hold a refcount
@@ -724,11 +703,6 @@
     if (RtxOptions::keepTexturesForTagging()) {
       return;
     }
-<<<<<<< HEAD
-
-    if (g_imguiTextureMap.find(hash) != g_imguiTextureMap.end())
-      g_imguiTextureMap.erase(hash);
-=======
     
     // Note: Erase will do nothing if the hash does not exist in the map, and erase it if it is.
     g_imguiTextureMap.erase(hash);
@@ -738,7 +712,6 @@
     const std::lock_guard<std::mutex> lock(g_imguiFogMapMutex);
     g_imguiFogMap = fogStates;
     g_usedFogStateHash = usedFogHash;
->>>>>>> e40a15b3
   }
 
   void ImGUI::wndProcHandler(HWND hWnd, UINT msg, WPARAM wParam, LPARAM lParam) {
@@ -831,7 +804,7 @@
                                        type != UIType::None ? 1 : 0, 0);
     }
   }
-
+  
   void ImGUI::showMaterialOptions() {
     if (ImGui::CollapsingHeader("Material Options (optional)", collapsingHeaderClosedFlags)) {
       ImGui::Indent();
@@ -963,7 +936,7 @@
     m_splash->update(m_largeFont);
 
     m_about->update(ctx);
-
+    
     m_capture->update(ctx);
 
     showDebugVisualizations(ctx);
@@ -1069,13 +1042,8 @@
 
       ImGui::NextColumn();
 
-<<<<<<< HEAD
-      ImGui::Checkbox("Always Developer Menu", &RtxOptions::Get()->defaultToAdvancedUIObject());
-
-=======
       ImGui::Checkbox("Always Developer Menu", &RtxOptions::defaultToAdvancedUIObject());
       
->>>>>>> e40a15b3
       ImGui::EndColumns();
 
       ImGui::Separator();
@@ -1323,7 +1291,7 @@
       if (dlss.supportsDLSS()) {
         m_userGraphicsSettingChanged |= getUpscalerCombo(dlss, rayReconstruction).getKey(&RtxOptions::upscalerTypeObject());
       }
-
+      
       ImGui::PushItemWidth(static_cast<float>(subItemWidth));
       ImGui::Indent(static_cast<float>(subItemIndent));
 
@@ -1341,16 +1309,9 @@
       // Upscaler Preset
 
 
-<<<<<<< HEAD
-      switch (RtxOptions::Get()->upscalerType()) {
-      case UpscalerType::DLSS:
-        if (RtxOptions::Get()->enableRayReconstruction() == false) {
-          m_userGraphicsSettingChanged |= ImGui::Combo("DLSS Mode", &RtxOptions::Get()->qualityDLSSObject(), "Ultra Performance\0Performance\0Balanced\0Quality\0Auto\0");
-=======
       switch (RtxOptions::upscalerType()) {
         case UpscalerType::DLSS: {
           m_userGraphicsSettingChanged |= dlssProfileCombo.getKey(&RtxOptions::qualityDLSSObject());
->>>>>>> e40a15b3
 
           // Display DLSS Upscaling Information
 
@@ -1368,55 +1329,32 @@
           break;
         }
         case UpscalerType::NIS: {
-<<<<<<< HEAD
-        m_userGraphicsSettingChanged |= ImGui::Combo("NIS Preset", &RtxOptions::Get()->nisPresetObject(), "Performance\0Balanced\0Quality\0Fullscreen\0");
-        RtxOptions::Get()->updateUpscalerFromNisPreset();
-=======
           m_userGraphicsSettingChanged |= nisPresetCombo.getKey(&RtxOptions::nisPresetObject());
           RtxOptions::updateUpscalerFromNisPreset();
->>>>>>> e40a15b3
-
-        // Display NIS Upscaling Information
-
-<<<<<<< HEAD
-        auto resolutionScale = RtxOptions::Get()->getResolutionScale();
-=======
+
+          // Display NIS Upscaling Information
+
           auto resolutionScale = RtxOptions::resolutionScale();
->>>>>>> e40a15b3
-
-        ImGui::TextWrapped(str::format("NIS Resolution Scale: ", resolutionScale).c_str());
-
-        break;
-      }
+
+          ImGui::TextWrapped(str::format("NIS Resolution Scale: ", resolutionScale).c_str());
+
+          break;
+        }
         case UpscalerType::TAAU: {
-<<<<<<< HEAD
-        m_userGraphicsSettingChanged |= ImGui::Combo("TAA-U Preset", &RtxOptions::Get()->taauPresetObject(), "Performance\0Balanced\0Quality\0Fullscreen\0");
-        RtxOptions::Get()->updateUpscalerFromTaauPreset();
-=======
           m_userGraphicsSettingChanged |= taauPresetCombo.getKey(&RtxOptions::taauPresetObject());
           RtxOptions::updateUpscalerFromTaauPreset();
->>>>>>> e40a15b3
-
-        // Display TAA-U Upscaling Information
-
-<<<<<<< HEAD
-        auto resolutionScale = RtxOptions::Get()->getResolutionScale();
-=======
+
+          // Display TAA-U Upscaling Information
+
           auto resolutionScale = RtxOptions::resolutionScale();
->>>>>>> e40a15b3
-
-        ImGui::TextWrapped(str::format("TAA-U Resolution Scale: ", resolutionScale).c_str());
-
-<<<<<<< HEAD
-        break;
-      }
-=======
+
+          ImGui::TextWrapped(str::format("TAA-U Resolution Scale: ", resolutionScale).c_str());
+
           break;
         }
         case UpscalerType::None:
           // No custom UI here.
           break;
->>>>>>> e40a15b3
       }
 
       ImGui::Unindent(static_cast<float>(subItemIndent));
@@ -1511,17 +1449,11 @@
         ImGui::EndDisabled();
       }
 
-<<<<<<< HEAD
-      m_userGraphicsSettingChanged |= textureQualityCombo.getKey(&RtxOptions::Get()->minReplacementTextureMipMapLevelObject());
-      m_userGraphicsSettingChanged |= indirectLightingParticlesCombo.getKey(&indirectLightParticlesLevel);
-      ImGui::SetTooltipToLastWidgetOnHover("Controls the quality of particles in indirect (reflection/GI) rays.");
-=======
       // Hide NRD denoiser quality list when DLSS-RR is enabled.
       bool useRayReconstruction = RtxOptions::isRayReconstructionEnabled();
       if (!useRayReconstruction) {
         m_userGraphicsSettingChanged |= denoiserQualityCombo.getKey(&RtxOptions::denoiseDirectAndIndirectLightingSeparatelyObject());
       }
->>>>>>> e40a15b3
 
       ImGui::EndDisabled();
     }
@@ -1754,11 +1686,6 @@
 
       const ImGuiWindowFlags hud_flags = ImGuiWindowFlags_NoDecoration | ImGuiWindowFlags_AlwaysAutoResize | ImGuiWindowFlags_NoSavedSettings | ImGuiWindowFlags_NoFocusOnAppearing | ImGuiWindowFlags_NoNav | ImGuiWindowFlags_NoMove;
       if (ImGui::Begin("HUD", nullptr, hud_flags)) {
-<<<<<<< HEAD
-
-        for (auto&& message : hudMessages) {
-          ImGui::Text(message.c_str());
-=======
         for (std::size_t i{ 0U }; i < hudMessages.size(); ++i) {
           auto&& message{ hudMessages[i] };
 
@@ -1784,7 +1711,6 @@
           if (i != hudMessages.size() - 1) {
             ImGui::Separator();
           }
->>>>>>> e40a15b3
         }
       }
 
@@ -1805,14 +1731,6 @@
     ImGui::SetTooltipToLastWidgetOnHover("Screenshot will be dumped to, '<exe-dir>/Screenshots'");
 
     ImGui::SameLine(200.f);
-<<<<<<< HEAD
-    ImGui::Checkbox("Include G-Buffer", &RtxOptions::Get()->captureDebugImageObject());
-
-    { // Recompile Shaders button and its status message
-      using namespace std::chrono;
-      static enum { None, OK, Error } shaderMessage = None;
-      static time_point<steady_clock> shaderMessageTimeout;
-=======
     ImGui::Checkbox("Include G-Buffer", &RtxOptions::captureDebugImageObject());
 
     ImGui::Separator();
@@ -1822,7 +1740,6 @@
       const auto& shaderManager{ ShaderManager::getInstance() };
       const auto shaderReloadPhase{ shaderManager->getShaderReloadPhase() };
       const auto lastShaderReloadStatus{ shaderManager->getLastShaderReloadStatus() };
->>>>>>> e40a15b3
 
       // Note: Only allow the Recompile Shaders button to function if a shader recompile is not currently in progress (be
       // it one manually initiated by the user, or something automatic from the live shader edit mode).
@@ -2102,7 +2019,7 @@
       str << (isRT ? "Render Target " : "Texture ") << imageInfo.extent.width << 'x' << imageInfo.extent.height << '\n';
       str << formatName << '\n';
       str << "Hash: " << hashToString(texHash) << '\n';
-
+      
       return str.str();
     }
 
@@ -2153,8 +2070,8 @@
         // don't show popup window and toggle the list directly,
         // if was a left mouse click in the splitted lists
         bool toggleWithoutPopup = ImGUI::showLegacyTextureGui() &&
-          g_wasLeftClick &&
-          !lastOpenCategoryId.empty();
+                                  g_wasLeftClick &&
+                                  !lastOpenCategoryId.empty();
         g_wasLeftClick = false;
 
         if (toggleWithoutPopup) {
@@ -2194,7 +2111,7 @@
             g_openWhenAvailable = false;
           }
         }
-
+        
         if (ImGui::BeginPopup(POPUP_NAME)) {
           const XXH64_hash_t texHash = g_holdingTexture.load();
           if (texHash != kEmptyHash) {
@@ -2291,7 +2208,7 @@
 
     const ImVec2 availableSize = ImGui::GetContentRegionAvail();
     const float childWindowHeight = minChildHeight <= 600.0f ? minChildHeight
-      : availableSize.y < 600 ? 600.0f : availableSize.y;
+                                                             : availableSize.y < 600 ? 600.0f : availableSize.y;
     ImGuiWindowFlags window_flags = ImGuiWindowFlags_None;
     ImGui::BeginChild(str::format("Child", uniqueId).c_str(), ImVec2(availableSize.x, childWindowHeight), false, window_flags);
 
@@ -2432,14 +2349,14 @@
     // popup for texture selection from world / ui
     // Only the "active" category is allowed to control the texture popup and highlighting logic
     if (!showLegacyTextureGui() || uniqueId == texture_popup::lastOpenCategoryId) {
-      const bool wasUIClick =
-        !texture_popup::isOpened() &&
+      const bool wasUIClick = 
+        !texture_popup::isOpened() && 
         clickedOnTextureButton;
 
       const bool wasWorldClick =
         isWorldTextureSelectionAllowed() &&
         !texture_popup::isOpened() &&
-        !clickedOnTextureButton &&
+        !clickedOnTextureButton && 
         (ImGui::IsMouseClicked(ImGuiMouseButton_Left) || ImGui::IsMouseClicked(ImGuiMouseButton_Right));
 
       if (wasUIClick) {
@@ -2504,14 +2421,14 @@
     ImGui::PushItemWidth(200);
 
     m_capture->show(ctx);
-
+    
     if(ImGui::CollapsingHeader("Enhancements", collapsingHeaderFlags | ImGuiTreeNodeFlags_DefaultOpen)) {
       ImGui::Indent();
       showEnhancementsTab(ctx);
       ImGui::Unindent();
     }
   }
-
+  
   void ImGUI::showEnhancementsTab(const Rc<DxvkContext>& ctx) {
     if (!ctx->getCommonObjects()->getSceneManager().areAllReplacementsLoaded()) {
       ImGui::Text("No USD enhancements detected, the following options have been disabled.  See documentation for how to use enhancements with Remix.");
@@ -2767,27 +2684,6 @@
         ImGui::SliderFloat("Sky Min Z Threshold", &RtxOptions::skyMinZThresholdObject(), 0.0f, 1.0f);
         skyAutoDetectCombo.getKey(&RtxOptions::skyAutoDetectObject());
 
-        if (ImGui::CollapsingHeader("3D Skybox Settings [Experimental]", collapsingHeaderClosedFlags)) {
-          ImGui::Checkbox("Enable Shared Depth", &RtxOptions::skySharedDepthObject());
-          ImGui::Checkbox("Enable 3D Skybox Pathtracing ", &RtxOptions::skyBoxPathTracingObject());
-
-          if (RtxOptions::skyBoxPathTracing()) {
-            ImGui::InputInt("Default Scale", &RtxOptions::Get()->skyDefaultScaleObject(), 1, 1, 1);
-            SkyScaleCalibrationModeCombo.getKey(&RtxOptions::Get()->skyScaleCalibrationModeObject());
-            SkyScaleOffsetFormulaCombo.getKey(&RtxOptions::Get()->skyScaleOffsetFormulaObject());
-
-            ImGui::Separator();
-            auto& cameraManager = ctx->getCommonObjects()->getSceneManager().getCameraManager();
-            auto cam = cameraManager.isCameraValid(CameraType::Sky) ? &cameraManager.getCamera(CameraType::Sky) : nullptr;
-            if (cam){
-              ImGui::Text("Sky Offset: %.2f %.2f %.2f", cam->m_skyOffset.x, cam->m_skyOffset.y, cam->m_skyOffset.z);
-              ImGui::Text("Sky Scale: %i", cam->m_skyScale);
-            }
-            ImGui::Separator();
-          }
-
-        };
-
         if (ImGui::CollapsingHeader("Advanced", collapsingHeaderClosedFlags)) {
           ImGui::Indent();
 
@@ -2899,13 +2795,8 @@
 
   void ImGUI::showVsyncOptions(bool enableDLFGGuard) {
     // we should never get here without a swapchain, so we must have latched the vsync value already
-<<<<<<< HEAD
-    assert(RtxOptions::Get()->enableVsync() != EnableVsync::WaitingForImplicitSwapchain);
-
-=======
     assert(RtxOptions::enableVsyncState != EnableVsync::WaitingForImplicitSwapchain);
     
->>>>>>> e40a15b3
     if (enableDLFGGuard && DxvkDLFG::enable()) {
       ImGui::BeginDisabled();
     }
@@ -2923,7 +2814,7 @@
     ImGui::TextWrapped("This setting overrides the native game's V-Sync setting.");
     ImGui::Unindent();
     ImGui::EndDisabled();
-
+    
     if (enableDLFGGuard && DxvkDLFG::enable()) {
       ImGui::Indent();
       ImGui::TextWrapped("When Frame Generation is active, V-Sync is automatically disabled.");
@@ -3208,11 +3099,7 @@
 
       ImGui::Separator();
 
-<<<<<<< HEAD
-      ImGui::Checkbox("Allow Full Screen Exclusive?", &RtxOptions::Get()->allowFSEObject());
-=======
       ImGui::Checkbox("Allow Full Screen Exclusive?", &RtxOptions::allowFSEObject());
->>>>>>> e40a15b3
 
       ImGui::Unindent();
     }
@@ -3301,19 +3188,11 @@
         if (RtxOptions::enableRussianRoulette() && ImGui::CollapsingHeader("Russian Roulette", collapsingHeaderClosedFlags)) {
           ImGui::Indent();
 
-<<<<<<< HEAD
-          ImGui::DragFloat("1st bounce: Min Continue Probability", &RtxOptions::Get()->russianRoulette1stBounceMinContinueProbabilityObject(), 0.01f, 0.0f, 1.0f, "%.3f", sliderFlags);
-          ImGui::DragFloat("1st bounce: Max Continue Probability", &RtxOptions::Get()->russianRoulette1stBounceMaxContinueProbabilityObject(), 0.01f, 0.0f, 1.0f, "%.3f", sliderFlags);
-
-          secondPlusRussianRouletteModeCombo.getKey(&RtxOptions::Get()->russianRouletteModeObject());
-          if (RtxOptions::Get()->russianRouletteMode() == RussianRouletteMode::ThroughputBased)
-=======
           ImGui::DragFloat("1st bounce: Min Continue Probability", &RtxOptions::russianRoulette1stBounceMinContinueProbabilityObject(), 0.01f, 0.0f, 1.0f, "%.3f", sliderFlags);
           ImGui::DragFloat("1st bounce: Max Continue Probability", &RtxOptions::russianRoulette1stBounceMaxContinueProbabilityObject(), 0.01f, 0.0f, 1.0f, "%.3f", sliderFlags);
           
           secondPlusBounceRussianRouletteModeCombo.getKey(&RtxOptions::russianRouletteModeObject());
           if (RtxOptions::russianRouletteMode() == RussianRouletteMode::ThroughputBased)
->>>>>>> e40a15b3
           {
             ImGui::DragFloat("2nd+ bounce: Max Continue Probability", &RtxOptions::russianRouletteMaxContinueProbabilityObject(), 0.01f, 0.0f, 1.0f, "%.3f", sliderFlags);
           }
@@ -3323,27 +3202,18 @@
             ImGui::DragFloat("2nd+ bounce: Specular Continue Probability", &RtxOptions::russianRouletteSpecularContinueProbabilityObject(), 0.01f, 0.0f, 1.0f, "%.3f", sliderFlags);
             ImGui::DragFloat("2nd+ bounce: Distance Factor", &RtxOptions::russianRouletteDistanceFactorObject(), 0.01f, 0.0f, 1.0f, "%.3f", sliderFlags);
           }
-
+          
           ImGui::Unindent();
         }
         ImGui::Unindent();
       }
 
-<<<<<<< HEAD
-      if (RtxOptions::Get()->getIsOpacityMicromapSupported() &&
-          ImGui::CollapsingHeader("Opacity Micromap", collapsingHeaderClosedFlags)) {
-        ImGui::Indent();
-
-        ImGui::Checkbox("Enable Opacity Micromap", &RtxOptions::Get()->opacityMicromap.enableObject());
-
-=======
       if (RtxOptions::getIsOpacityMicromapSupported() && 
           ImGui::CollapsingHeader("Opacity Micromap", collapsingHeaderClosedFlags)) {
         ImGui::Indent();
 
         ImGui::Checkbox("Enable Opacity Micromap", &RtxOptions::OpacityMicromap::enableObject());
         
->>>>>>> e40a15b3
         if (common->getOpacityMicromapManager())
           common->getOpacityMicromapManager()->showImguiSettings();
 
@@ -3544,7 +3414,7 @@
           ImGui::Unindent();
         }
       }
-
+      
       if (useNRD)
       {
         if (useDoubleDenoisers) {
@@ -3626,7 +3496,7 @@
 
       if (ImGui::CollapsingHeader("Post FX", collapsingHeaderClosedFlags))
         common->metaPostFx().showImguiSettings();
-
+      
       ImGui::Unindent();
     }
 
@@ -3970,7 +3840,7 @@
     ImGuiIO& io = ImGui::GetIO();
     ImGui_ImplVulkan_Data* bd = (ImGui_ImplVulkan_Data*)io.BackendRendererUserData;
     ImGui_ImplVulkan_InitInfo* v = &bd->VulkanInitInfo;
-
+    
     // Range of characters we want to use the primary font
     ImVector<ImWchar> characterRange;
     {
