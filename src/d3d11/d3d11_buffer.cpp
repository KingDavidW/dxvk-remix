#include "d3d11_buffer.h"
#include "d3d11_context.h"
#include "d3d11_device.h"

#include "../dxvk/dxvk_data.h"

namespace dxvk {
  
  D3D11Buffer::D3D11Buffer(
          D3D11Device*                pDevice,
    const D3D11_BUFFER_DESC*          pDesc)
  : m_device      (pDevice),
    m_desc        (*pDesc),
<<<<<<< HEAD
    m_buffer      (CreateBuffer(pDesc)),
    m_mappedSlice (m_buffer->slice()),
    m_d3d10       (this, pDevice->GetD3D10Interface()) {
=======
    m_d3d10       (this) {
    DxvkBufferCreateInfo  info;
    info.size   = pDesc->ByteWidth;
    info.usage  = VK_BUFFER_USAGE_TRANSFER_SRC_BIT
                | VK_BUFFER_USAGE_TRANSFER_DST_BIT;
    info.stages = VK_PIPELINE_STAGE_TRANSFER_BIT;
    info.access = VK_ACCESS_TRANSFER_READ_BIT
                | VK_ACCESS_TRANSFER_WRITE_BIT;
    
    if (pDesc->BindFlags & D3D11_BIND_VERTEX_BUFFER) {
      info.usage  |= VK_BUFFER_USAGE_VERTEX_BUFFER_BIT;
      info.stages |= VK_PIPELINE_STAGE_VERTEX_INPUT_BIT;
      info.access |= VK_ACCESS_VERTEX_ATTRIBUTE_READ_BIT;
    }
    
    if (pDesc->BindFlags & D3D11_BIND_INDEX_BUFFER) {
      info.usage  |= VK_BUFFER_USAGE_INDEX_BUFFER_BIT;
      info.stages |= VK_PIPELINE_STAGE_VERTEX_INPUT_BIT;
      info.access |= VK_ACCESS_INDEX_READ_BIT;
    }
>>>>>>> 4a049a5d
    
    if (pDesc->BindFlags & D3D11_BIND_CONSTANT_BUFFER) {
      info.usage  |= VK_BUFFER_USAGE_UNIFORM_BUFFER_BIT;
      info.stages |= m_device->GetEnabledShaderStages();
      info.access |= VK_ACCESS_UNIFORM_READ_BIT;
    }
    
    if (pDesc->BindFlags & D3D11_BIND_SHADER_RESOURCE) {
      info.usage  |= VK_BUFFER_USAGE_UNIFORM_TEXEL_BUFFER_BIT;
      info.stages |= m_device->GetEnabledShaderStages();
      info.access |= VK_ACCESS_SHADER_READ_BIT;
    }
    
    if (pDesc->BindFlags & D3D11_BIND_STREAM_OUTPUT) {
      info.usage  |= VK_BUFFER_USAGE_TRANSFORM_FEEDBACK_BUFFER_BIT_EXT;
      info.stages |= VK_PIPELINE_STAGE_TRANSFORM_FEEDBACK_BIT_EXT;
      info.access |= VK_ACCESS_TRANSFORM_FEEDBACK_WRITE_BIT_EXT;
    }
    
    if (pDesc->BindFlags & D3D11_BIND_UNORDERED_ACCESS) {
      info.usage  |= VK_BUFFER_USAGE_STORAGE_TEXEL_BUFFER_BIT;
      info.stages |= m_device->GetEnabledShaderStages();
      info.access |= VK_ACCESS_SHADER_READ_BIT
                  |  VK_ACCESS_SHADER_WRITE_BIT;
    }
    
    if (pDesc->CPUAccessFlags & D3D11_CPU_ACCESS_WRITE) {
      info.stages |= VK_PIPELINE_STAGE_HOST_BIT;
      info.access |= VK_ACCESS_HOST_WRITE_BIT;
    }
    
    if (pDesc->CPUAccessFlags & D3D11_CPU_ACCESS_READ) {
      info.stages |= VK_PIPELINE_STAGE_HOST_BIT;
      info.access |= VK_ACCESS_HOST_READ_BIT;
    }
    
    if (pDesc->MiscFlags & D3D11_RESOURCE_MISC_DRAWINDIRECT_ARGS) {
      info.usage  |= VK_BUFFER_USAGE_INDIRECT_BUFFER_BIT;
      info.stages |= VK_PIPELINE_STAGE_DRAW_INDIRECT_BIT;
      info.access |= VK_ACCESS_INDIRECT_COMMAND_READ_BIT;
    }
    
    // Default constant buffers may get updated frequently, in which
    // case mapping the buffer is faster than using update commands.
    VkMemoryPropertyFlags memoryFlags = GetMemoryFlagsForUsage(pDesc->Usage);

    if ((pDesc->Usage == D3D11_USAGE_DEFAULT) && (pDesc->BindFlags & D3D11_BIND_CONSTANT_BUFFER)) {
      info.stages |= VK_PIPELINE_STAGE_HOST_BIT;
      info.access |= VK_ACCESS_HOST_WRITE_BIT;
      
      memoryFlags = VK_MEMORY_PROPERTY_HOST_VISIBLE_BIT
                  | VK_MEMORY_PROPERTY_HOST_COHERENT_BIT;
    }
    
    // AMD cards have a device-local, host-visible memory type where
    // we can put dynamic resources that need fast access by the GPU
    if (pDesc->Usage == D3D11_USAGE_DYNAMIC && pDesc->BindFlags)
      memoryFlags |= VK_MEMORY_PROPERTY_DEVICE_LOCAL_BIT;

    // Create the buffer and set the entire buffer slice as mapped,
    // so that we only have to update it when invalidating th buffer
    m_buffer = m_device->GetDXVKDevice()->createBuffer(info, memoryFlags);
    m_mapped = m_buffer->slice();

    // For Stream Output buffers we need a counter
    if (pDesc->BindFlags & D3D11_BIND_STREAM_OUTPUT)
      m_soCounter = m_device->AllocXfbCounterSlice();
  }
  
  
  D3D11Buffer::~D3D11Buffer() {
    if (m_soCounter.defined())
      m_device->FreeXfbCounterSlice(m_soCounter);
  }
  
  
  HRESULT STDMETHODCALLTYPE D3D11Buffer::QueryInterface(REFIID riid, void** ppvObject) {
    *ppvObject = nullptr;
    
    if (riid == __uuidof(IUnknown)
     || riid == __uuidof(ID3D11DeviceChild)
     || riid == __uuidof(ID3D11Resource)
     || riid == __uuidof(ID3D11Buffer)) {
      *ppvObject = ref(this);
      return S_OK;
    }
    
    if (riid == __uuidof(ID3D10DeviceChild)
     || riid == __uuidof(ID3D10Resource)
     || riid == __uuidof(ID3D10Buffer)) {
      *ppvObject = ref(&m_d3d10);
      return S_OK;
    }
    
    Logger::warn("D3D11Buffer::QueryInterface: Unknown interface query");
    Logger::warn(str::format(riid));
    return E_NOINTERFACE;
  }
  
  
  void STDMETHODCALLTYPE D3D11Buffer::GetDevice(ID3D11Device** ppDevice) {
    *ppDevice = m_device.ref();
  }
  
  
  UINT STDMETHODCALLTYPE D3D11Buffer::GetEvictionPriority() {
    Logger::warn("D3D11Buffer::GetEvictionPriority: Stub");
    return DXGI_RESOURCE_PRIORITY_NORMAL;
  }
  
  
  void STDMETHODCALLTYPE D3D11Buffer::SetEvictionPriority(UINT EvictionPriority) {
    Logger::warn("D3D11Buffer::SetEvictionPriority: Stub");
  }
  
  
  void STDMETHODCALLTYPE D3D11Buffer::GetType(D3D11_RESOURCE_DIMENSION* pResourceDimension) {
    *pResourceDimension = D3D11_RESOURCE_DIMENSION_BUFFER;
  }
  
  
  void STDMETHODCALLTYPE D3D11Buffer::GetDesc(D3D11_BUFFER_DESC* pDesc) {
    *pDesc = m_desc;
  }
  
  
  bool D3D11Buffer::CheckViewCompatibility(
          UINT                BindFlags,
          DXGI_FORMAT         Format) const {
    // Check whether the given bind flags are supported
    VkBufferUsageFlags usage = GetBufferUsageFlags(BindFlags);

    if ((m_buffer->info().usage & usage) != usage)
      return false;

    // Structured buffer views use no format
    if (Format == DXGI_FORMAT_UNKNOWN)
      return (m_desc.MiscFlags & D3D11_RESOURCE_MISC_BUFFER_STRUCTURED) != 0;

    // Check whether the given combination of buffer view
    // type and view format is supported by the device
    DXGI_VK_FORMAT_INFO viewFormat = m_device->LookupFormat(Format, DXGI_VK_FORMAT_MODE_ANY);
    VkFormatFeatureFlags features = GetBufferFormatFeatures(BindFlags);

    return CheckFormatFeatureSupport(viewFormat.Format, features);
  }


  BOOL D3D11Buffer::CheckFormatFeatureSupport(
          VkFormat              Format,
          VkFormatFeatureFlags  Features) const {
    VkFormatProperties properties = m_device->GetDXVKDevice()->adapter()->formatProperties(Format);
    return (properties.bufferFeatures & Features) == Features;
  }
  

  D3D11Buffer* GetCommonBuffer(ID3D11Resource* pResource) {
    D3D11_RESOURCE_DIMENSION dimension = D3D11_RESOURCE_DIMENSION_UNKNOWN;
    pResource->GetType(&dimension);

    return dimension == D3D11_RESOURCE_DIMENSION_BUFFER
      ? static_cast<D3D11Buffer*>(pResource)
      : nullptr;
  }

}<|MERGE_RESOLUTION|>--- conflicted
+++ resolved
@@ -11,12 +11,7 @@
     const D3D11_BUFFER_DESC*          pDesc)
   : m_device      (pDevice),
     m_desc        (*pDesc),
-<<<<<<< HEAD
-    m_buffer      (CreateBuffer(pDesc)),
-    m_mappedSlice (m_buffer->slice()),
     m_d3d10       (this, pDevice->GetD3D10Interface()) {
-=======
-    m_d3d10       (this) {
     DxvkBufferCreateInfo  info;
     info.size   = pDesc->ByteWidth;
     info.usage  = VK_BUFFER_USAGE_TRANSFER_SRC_BIT
@@ -36,7 +31,6 @@
       info.stages |= VK_PIPELINE_STAGE_VERTEX_INPUT_BIT;
       info.access |= VK_ACCESS_INDEX_READ_BIT;
     }
->>>>>>> 4a049a5d
     
     if (pDesc->BindFlags & D3D11_BIND_CONSTANT_BUFFER) {
       info.usage  |= VK_BUFFER_USAGE_UNIFORM_BUFFER_BIT;
